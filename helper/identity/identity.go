package identity

import (
	"fmt"

<<<<<<< HEAD
	proto "github.com/golang/protobuf/proto"
=======
	"github.com/gogo/protobuf/proto"
	"github.com/hashicorp/errwrap"
>>>>>>> 1d42d53f
)

func (g *Group) Clone() (*Group, error) {
	if g == nil {
		return nil, fmt.Errorf("nil group")
	}

	marshaledGroup, err := proto.Marshal(g)
	if err != nil {
		return nil, errwrap.Wrapf("failed to marshal group: {{err}}", err)
	}

	var clonedGroup Group
	err = proto.Unmarshal(marshaledGroup, &clonedGroup)
	if err != nil {
		return nil, errwrap.Wrapf("failed to unmarshal group: {{err}}", err)
	}

	return &clonedGroup, nil
}

func (e *Entity) Clone() (*Entity, error) {
	if e == nil {
		return nil, fmt.Errorf("nil entity")
	}

	marshaledEntity, err := proto.Marshal(e)
	if err != nil {
		return nil, errwrap.Wrapf("failed to marshal entity: {{err}}", err)
	}

	var clonedEntity Entity
	err = proto.Unmarshal(marshaledEntity, &clonedEntity)
	if err != nil {
		return nil, errwrap.Wrapf("failed to unmarshal entity: {{err}}", err)
	}

	return &clonedEntity, nil
}

func (p *Alias) Clone() (*Alias, error) {
	if p == nil {
		return nil, fmt.Errorf("nil alias")
	}

	marshaledAlias, err := proto.Marshal(p)
	if err != nil {
		return nil, errwrap.Wrapf("failed to marshal alias: {{err}}", err)
	}

	var clonedAlias Alias
	err = proto.Unmarshal(marshaledAlias, &clonedAlias)
	if err != nil {
		return nil, errwrap.Wrapf("failed to unmarshal alias: {{err}}", err)
	}

	return &clonedAlias, nil
}<|MERGE_RESOLUTION|>--- conflicted
+++ resolved
@@ -3,12 +3,8 @@
 import (
 	"fmt"
 
-<<<<<<< HEAD
 	proto "github.com/golang/protobuf/proto"
-=======
-	"github.com/gogo/protobuf/proto"
 	"github.com/hashicorp/errwrap"
->>>>>>> 1d42d53f
 )
 
 func (g *Group) Clone() (*Group, error) {
